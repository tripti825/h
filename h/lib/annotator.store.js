--- conflicted
+++ resolved
@@ -1,20 +1,12 @@
 /*
-<<<<<<< HEAD
-** Annotator 1.2.6-dev-b61d9f7
-=======
 ** Annotator 1.2.6-dev-3342e40
->>>>>>> c33706ee
 ** https://github.com/okfn/annotator/
 **
 ** Copyright 2012 Aron Carroll, Rufus Pollock, and Nick Stenning.
 ** Dual licensed under the MIT and GPLv3 licenses.
 ** https://github.com/okfn/annotator/blob/master/LICENSE
 **
-<<<<<<< HEAD
-** Built at: 2013-05-28 12:12:05Z
-=======
 ** Built at: 2013-05-28 21:55:35Z
->>>>>>> c33706ee
 */
 
 
